--- conflicted
+++ resolved
@@ -24,18 +24,6 @@
                 <a href="{{ site.BASE_PATH }}{{ post.url }}">{{ post.title }}</a>
             </h2>
 
-<<<<<<< HEAD
-                <div>
-
-                        {% if post.fullview %}
-                          {{ post.content }}
-                        {% else %}
-
-                        <a href="{{ site.BASE_PATH }}{{post.url }}">
-                          {% if post.shortinfo %}{{ post.shortinfo }}{% elsif post.description %}{{ post.description }}{% else %}{{ post.excerpt }}{% endif %}
-                        </a>
-        
-=======
             <div>
                 {% if post.fullview %}
                   {{ post.content }}
@@ -45,9 +33,8 @@
                     {% elsif post.description %}
                         {{ post.description }}
                     {% else %}
-                        post.excerpt
+                        {{ post.excerpt }}
                     {% endif %}
->>>>>>> 6711aca5
                 {% endif %}
             </div>
 
