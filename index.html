---
layout: page
title: dbyll
tagline:
<<<<<<< HEAD
---

{% for post in paginator.posts %}

        <article class="home">

                <span class="post-date">
                        {% assign d = post.date | date: "%d" | plus:'0' %}
                        {{ post.date | date: "%B" }} 
                        {% case d %}
                          {% when 1 or 21 or 31 %}{{ d }}st,
                          {% when 2 or 22 %}{{ d }}nd,
                          {% when 3 or 23 %}{{ d }}rd,
                          {% else %}{{ d }}th,
                        {% endcase %}
                        {{ post.date | date: "%Y" }}
                </span>

                <h2>
                        <a href="{{ site.BASE_PATH }}{{ post.url }}">{{ post.title }}</a>
                </h2>

                <div>

                        {% if post.fullview %}
                          {{ post.content }}
                        {% else %}

                        <a href="{{ site.BASE_PATH }}{{post.url }}">
                          {% if post.shortinfo %}{{ post.shortinfo }}{% elsif post.description %}{{ post.description }}{% else %}{{ post.excerpt }}{% endif %}
                        </a>
        
                {% endif %}
                </div>

        </article>

        <hr/>

{% endfor %}

<ul class="pager"> 

  {% if paginator.previous_page %}
    <li class="previous">
      {% if paginator.previous_page == 1 %}
        <a href="{{ site.BASE_PATH }}">&larr; Newer</a>
      {% else %}
        <a href="{{ site.BASE_PATH }}page{{ paginator.previous_page }}">&larr; Newer</a>
      {% endif %}
    </li>
  {% else %}
    <li class="previous disabled">
      <a>&larr; Newer</a>
    </li>
  {% endif %}
  
  <li>
          <span class="page_number">Page: {{ paginator.page }} of {{ paginator.total_pages }}</span>
  </li>

  {% if paginator.next_page %}
    <li class="next">
            <a href="{{ site.BASE_PATH }}page{{ paginator.next_page }}">Older &rarr;</a>        
    </li>
  {% else %}
    <li class="next disabled">
            <a>Older &rarr;</a>        
    </li>
  {% endif %}

</ul>
=======

---
{% for post in site.posts %}
<article class="home">
<span class="post-date">
{% assign d = post.date | date: "%d" | plus:'0' %}
{{ post.date | date: "%B" }} 
{% case d %}
  {% when 1 or 21 or 31 %}{{ d }}st,
  {% when 2 or 22 %}{{ d }}nd,
  {% when 3 or 23 %}{{ d }}rd,
  {% else %}{{ d }}th,
{% endcase %}
{{ post.date | date: "%Y" }}
</span>
<h2>
	<a href="{{ site.BASE_PATH }}{{ post.url }}">{{ post.title }}</a>
</h2>
<div>

{% if post.fullview %}
  {{ post.content }}
{% else %}
  {% if post.shortinfo %}{{ post.shortinfo }}{% elsif post.description %}{{ post.description }}{% else %}post.excerpt{% endif %}
{% endif %}
</div>
</article>
<hr/>
{% endfor %}
>>>>>>> a7c49e4b
<|MERGE_RESOLUTION|>--- conflicted
+++ resolved
@@ -2,7 +2,6 @@
 layout: page
 title: dbyll
 tagline:
-<<<<<<< HEAD
 ---
 
 {% for post in paginator.posts %}
@@ -32,7 +31,7 @@
                         {% else %}
 
                         <a href="{{ site.BASE_PATH }}{{post.url }}">
-                          {% if post.shortinfo %}{{ post.shortinfo }}{% elsif post.description %}{{ post.description }}{% else %}{{ post.excerpt }}{% endif %}
+                          {% if post.shortinfo %}{{ post.shortinfo }}{% elsif post.description %}{{ post.description }}{% else %}post.excerpt{% endif %}
                         </a>
         
                 {% endif %}
@@ -41,8 +40,6 @@
         </article>
 
         <hr/>
-
-{% endfor %}
 
 <ul class="pager"> 
 
@@ -74,35 +71,4 @@
     </li>
   {% endif %}
 
-</ul>
-=======
-
----
-{% for post in site.posts %}
-<article class="home">
-<span class="post-date">
-{% assign d = post.date | date: "%d" | plus:'0' %}
-{{ post.date | date: "%B" }} 
-{% case d %}
-  {% when 1 or 21 or 31 %}{{ d }}st,
-  {% when 2 or 22 %}{{ d }}nd,
-  {% when 3 or 23 %}{{ d }}rd,
-  {% else %}{{ d }}th,
-{% endcase %}
-{{ post.date | date: "%Y" }}
-</span>
-<h2>
-	<a href="{{ site.BASE_PATH }}{{ post.url }}">{{ post.title }}</a>
-</h2>
-<div>
-
-{% if post.fullview %}
-  {{ post.content }}
-{% else %}
-  {% if post.shortinfo %}{{ post.shortinfo }}{% elsif post.description %}{{ post.description }}{% else %}post.excerpt{% endif %}
-{% endif %}
-</div>
-</article>
-<hr/>
-{% endfor %}
->>>>>>> a7c49e4b
+</ul>