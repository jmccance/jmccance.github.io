--- conflicted
+++ resolved
@@ -15,11 +15,8 @@
 <a class="btn btn-default" href="https://github.com/dbtek/dbyll">Grab your copy now!</a>
 
 ## Configuration
-<<<<<<< HEAD
+
 In your config file change these settings
-=======
-In your config file add these
->>>>>>> d55d40ba
 <pre>
 <code>
 title: dbyll
