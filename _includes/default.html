--- conflicted
+++ resolved
@@ -73,20 +73,6 @@
 	<script type="text/javascript" src="{{ site.BASE_PATH }}/assets/resources/jquery/jquery.min.js"></script>
 	<script type="text/javascript" src="{{ site.BASE_PATH }}/assets/resources/bootstrap/js/bootstrap.min.js"></script>
 	<script type="text/javascript" src="{{ site.BASE_PATH }}/assets/js/app.js"></script>
-<<<<<<< HEAD
-	<script type="text/javascript">
-	  var _gaq = _gaq || [];
-	  _gaq.push(['_setAccount', 'UA-7715423-15']);
-	  _gaq.push(['_trackPageview']);
-	
-	  (function() {
-	    var ga = document.createElement('script'); ga.type = 'text/javascript'; ga.async = true;
-        ga.src = ('https:' == document.location.protocol ? 'https://' : 'http://') + 'stats.g.doubleclick.net/dc.js';
-	    var s = document.getElementsByTagName('script')[0]; s.parentNode.insertBefore(ga, s);
-	  })();
-	</script>
-=======
->>>>>>> 53978b7c
    </body>
 
 </html>
